package mustache

import (
	"bytes"
	"errors"
	"fmt"
	"io"
	"io/ioutil"
	"os"
	"path"
	"reflect"
	"strings"
)

type textElement struct {
	text []byte
}

type varElement struct {
	name string
	raw  bool
}

type sectionElement struct {
	name          string
	inverted      bool
	startline     int
	elems         []interface{}
	rawBody       string // The unexpanded content; used for lambda sections.
	params        []string
	parentSection *sectionElement
}

type Template struct {
	data    string
	otag    string
	ctag    string
	p       int
	curline int
	dir     string
	elems   []interface{}
}

type parseError struct {
	line    int
	message string
}

func (p parseError) Error() string { return fmt.Sprintf("line %d: %s", p.line, p.message) }

var (
	esc_quot = []byte("&quot;")
	esc_apos = []byte("&apos;")
	esc_amp  = []byte("&amp;")
	esc_lt   = []byte("&lt;")
	esc_gt   = []byte("&gt;")
)

// taken from pkg/template
func htmlEscape(w io.Writer, s []byte) {
	var esc []byte
	last := 0
	for i, c := range s {
		switch c {
		case '"':
			esc = esc_quot
		case '\'':
			esc = esc_apos
		case '&':
			esc = esc_amp
		case '<':
			esc = esc_lt
		case '>':
			esc = esc_gt
		default:
			continue
		}
		w.Write(s[last:i])
		w.Write(esc)
		last = i + 1
	}
	w.Write(s[last:])
}

func (tmpl *Template) readString(s string) (string, error) {
	i := tmpl.p
	newlines := 0
	for true {
		//are we at the end of the string?
		if i+len(s) > len(tmpl.data) {
			return tmpl.data[tmpl.p:], io.EOF
		}

		if tmpl.data[i] == '\n' {
			newlines++
		}

		if tmpl.data[i] != s[0] {
			i++
			continue
		}

		match := true
		for j := 1; j < len(s); j++ {
			if s[j] != tmpl.data[i+j] {
				match = false
				break
			}
		}

		if match {
			e := i + len(s)
			text := tmpl.data[tmpl.p:e]
			tmpl.p = e

			tmpl.curline += newlines
			return text, nil
		} else {
			i++
		}
	}

	//should never be here
	return "", nil
}

func (tmpl *Template) parsePartial(name string) (*Template, error) {
	filenames := []string{
		path.Join(tmpl.dir, name),
		path.Join(tmpl.dir, name+".mustache"),
		path.Join(tmpl.dir, name+".stache"),
		name,
		name + ".mustache",
		name + ".stache",
	}

	//fmt.Printf("possible filenames: %s \n --- \n", filenames)

	var filename string
	for _, name := range filenames {
		f, err := os.Open(name)
		if err == nil {
			filename = name
			f.Close()
			break
		}
	}
	if filename == "" {
		return nil, errors.New(fmt.Sprintf("Could not find partial %q", name))
	}

	partial, err := ParseFile(filename)

	if err != nil {
		return nil, err
	}

	return partial, nil
}

func (s *sectionElement) writeRawBody(body string) {
	if s.parentSection != nil {
		s.rawBody += body
		s.parentSection.rawBody += body
	} else {
		s.rawBody += body
	}
}

func (tmpl *Template) parseSection(section *sectionElement) error {
	for {

		text, err := tmpl.readString(tmpl.otag)

		if err == io.EOF {
			return parseError{section.startline, "Section " + section.name + " has no closing tag"}
		}

		// put text into an item
		text = text[0 : len(text)-len(tmpl.otag)]

		//store the rawBody for lambda support.
		section.writeRawBody(text)

		section.elems = append(section.elems, &textElement{[]byte(text)})
		if tmpl.p < len(tmpl.data) && tmpl.data[tmpl.p] == '{' {
			text, err = tmpl.readString("}" + tmpl.ctag)
		} else {
			text, err = tmpl.readString(tmpl.ctag)
		}

		if err == io.EOF {
			//put the remaining text in a block
			return parseError{tmpl.curline, "unmatched open tag"}
		}

		//trim the close tag off the text
		tag := strings.TrimSpace(text[0 : len(text)-len(tmpl.ctag)])

		if len(tag) == 0 {
			return parseError{tmpl.curline, "empty tag"}
		}
		switch tag[0] {
		case '!':
			//ignore comment
			break
		case '#', '^':
			unsplitTagName := strings.TrimSpace(tag[1:])
			splitTag := strings.Split(unsplitTagName, " ")

			name := splitTag[0]
			params := make([]string, 0)

			if len(splitTag) > 1 {
				params = splitTag[1:]
			}

			if tag[0] == '#' {
				section.writeRawBody("{{")
				section.writeRawBody(tag)
				section.writeRawBody("}}")
			} else {
				section.writeRawBody("{{^" + name + "}}")
			}

			//ignore the newline when a section starts
			if len(tmpl.data) > tmpl.p && tmpl.data[tmpl.p] == '\n' {
				tmpl.p += 1
			} else if len(tmpl.data) > tmpl.p+1 && tmpl.data[tmpl.p] == '\r' && tmpl.data[tmpl.p+1] == '\n' {
				tmpl.p += 2
			}

			var se sectionElement
			if section.parentSection == nil {
				se = sectionElement{name, tag[0] == '^', tmpl.curline, []interface{}{}, "", params, section}
			} else {
				se = sectionElement{name, tag[0] == '^', tmpl.curline, []interface{}{}, "", params, section.parentSection}
			}

			err := tmpl.parseSection(&se)
			if err != nil {
				return err
			}
			section.elems = append(section.elems, &se)
		case '/':
			name := strings.TrimSpace(tag[1:])

			//save this only to the parent's raw body.
			if section.parentSection != nil && section.parentSection.name != name {
				section.parentSection.rawBody += "{{/" + name + "}}"
			}

			if name != section.name {
				return parseError{tmpl.curline, "interleaved closing tag: " + name}
			} else {
				return nil
			}
		case '>':
			name := strings.TrimSpace(tag[1:])
			section.writeRawBody("{{>" + name + "}}")
			partial, err := tmpl.parsePartial(name)
			if err != nil {
				return err
			}
			section.elems = append(section.elems, partial)
		case '=':
			if tag[len(tag)-1] != '=' {
				return parseError{tmpl.curline, "Invalid meta tag"}
			}
			tag = strings.TrimSpace(tag[1 : len(tag)-1])
			newtags := strings.SplitN(tag, " ", 2)
			if len(newtags) == 2 {
				tmpl.otag = newtags[0]
				tmpl.ctag = newtags[1]
			}
		case '{':
			name := strings.TrimSpace(tag[1:])
			section.writeRawBody("{{{" + name + "}}}")
			if tag[len(tag)-1] == '}' {
				//use a raw tag
				section.elems = append(section.elems, &varElement{tag[1 : len(tag)-1], true})
			}
		default:
			section.elems = append(section.elems, &varElement{tag, false})
		}
	}

	return nil
}

func (tmpl *Template) parse() error {
	for {
		text, err := tmpl.readString(tmpl.otag)
		if err == io.EOF {
			//put the remaining text in a block
			tmpl.elems = append(tmpl.elems, &textElement{[]byte(text)})
			return nil
		}

		// put text into an item
		text = text[0 : len(text)-len(tmpl.otag)]
		tmpl.elems = append(tmpl.elems, &textElement{[]byte(text)})

		if tmpl.p < len(tmpl.data) && tmpl.data[tmpl.p] == '{' {
			text, err = tmpl.readString("}" + tmpl.ctag)
		} else {
			text, err = tmpl.readString(tmpl.ctag)
		}

		if err == io.EOF {
			//put the remaining text in a block
			return parseError{tmpl.curline, "unmatched open tag"}
		}

		//trim the close tag off the text
		tag := strings.TrimSpace(text[0 : len(text)-len(tmpl.ctag)])
		if len(tag) == 0 {
			return parseError{tmpl.curline, "empty tag"}
		}
		switch tag[0] {
		case '!':
			//ignore comment
			break
		case '#', '^':
			unsplitTagName := strings.TrimSpace(tag[1:])
			splitTag := strings.Split(unsplitTagName, " ")

			name := splitTag[0]
			params := make([]string, 0)

			if len(splitTag) > 1 {
				params = splitTag[1:]
			}

			if len(tmpl.data) > tmpl.p && tmpl.data[tmpl.p] == '\n' {
				tmpl.p += 1
			} else if len(tmpl.data) > tmpl.p+1 && tmpl.data[tmpl.p] == '\r' && tmpl.data[tmpl.p+1] == '\n' {
				tmpl.p += 2
			}

			se := sectionElement{name, tag[0] == '^', tmpl.curline, []interface{}{}, "", params, nil}
			err := tmpl.parseSection(&se)
			if err != nil {
				return err
			}
			tmpl.elems = append(tmpl.elems, &se)
		case '/':
			return parseError{tmpl.curline, "unmatched close tag"}
		case '>':
			name := strings.TrimSpace(tag[1:])
			partial, err := tmpl.parsePartial(name)
			if err != nil {
				return err
			}
			tmpl.elems = append(tmpl.elems, partial)
		case '=':
			if tag[len(tag)-1] != '=' {
				return parseError{tmpl.curline, "Invalid meta tag"}
			}
			tag = strings.TrimSpace(tag[1 : len(tag)-1])
			newtags := strings.SplitN(tag, " ", 2)
			if len(newtags) == 2 {
				tmpl.otag = newtags[0]
				tmpl.ctag = newtags[1]
			}
		case '{':
			//use a raw tag
			if tag[len(tag)-1] == '}' {
				tmpl.elems = append(tmpl.elems, &varElement{tag[1 : len(tag)-1], true})
			}
		default:
			tmpl.elems = append(tmpl.elems, &varElement{tag, false})
		}
	}

	return nil
}

// See if name is a method of the value at some level of indirection.
// The return values are the result of the call (which may be nil if
// there's trouble) and whether a method of the right name exists with
// any signature.
func callMethod(data reflect.Value, name string) (result reflect.Value, found bool) {
	found = false
	// Method set depends on pointerness, and the value may be arbitrarily
	// indirect.  Simplest approach is to walk down the pointer chain and
	// see if we can find the method at each step.
	// Most steps will see NumMethod() == 0.
	for {
		typ := data.Type()
		if nMethod := data.Type().NumMethod(); nMethod > 0 {
			for i := 0; i < nMethod; i++ {
				method := typ.Method(i)
				if method.Name == name {

					found = true // we found the name regardless
					// does receiver type match? (pointerness might be off)
					if typ == method.Type.In(0) {
						return call(data, method), found
					}
				}
			}
		}
		if nd := data; nd.Kind() == reflect.Ptr {
			data = nd.Elem()
		} else {
			break
		}
	}
	return
}

// Invoke the method. If its signature is wrong, return nil.
func call(v reflect.Value, method reflect.Method) reflect.Value {
	funcType := method.Type
	// Method must take no arguments, meaning as a func it has one argument (the receiver)
	if funcType.NumIn() != 1 {
		return reflect.Value{}
	}
	// Method must return a single value.
	if funcType.NumOut() == 0 {
		return reflect.Value{}
	}
	// Result will be the zeroth element of the returned slice.
	return method.Func.Call([]reflect.Value{v})[0]
}

// Evaluate interfaces and pointers looking for a value that can look up the name, via a
// struct field, method, or map key, and return the result of the lookup.
func lookup(contextChain []interface{}, name string) reflect.Value {
	defer func() {
		if r := recover(); r != nil {
			fmt.Printf("Panic while looking up %q: %s\n", name, r)
		}
	}()

Outer:
<<<<<<< HEAD
	for _, ctx := range contextChain { //i := len(contextChain) - 1; i >= 0; i-- {
		v := ctx.(reflect.Value)
		for v.IsValid() {
			typ := v.Type()
			if n := v.Type().NumMethod(); n > 0 {
				for i := 0; i < n; i++ {
					m := typ.Method(i)
					mtyp := m.Type
					if m.Name == name && mtyp.NumIn() == 1 {
						return v.Method(i).Call(nil)[0]
					}
				}
			}
			switch av := v; av.Kind() {
			case reflect.Ptr:
				v = av.Elem()
			case reflect.Interface:
				v = av.Elem()
			case reflect.Struct:
				ret := av.FieldByName(name)
				if ret.IsValid() {
					return ret
				} else {
					continue Outer
				}
			case reflect.Map:
				ret := av.MapIndex(reflect.ValueOf(name))
				if ret.IsValid() {
					return ret
				} else {
					continue Outer
				}
			default:
				continue Outer
			}
		}
	}
	return reflect.Value{}
}

func isNil(v reflect.Value) bool {
	if !v.IsValid() || v.Interface() == nil {
		return true
	}

	valueInd := indirect(v)
	if !valueInd.IsValid() {
		return true
	}
	switch val := valueInd; val.Kind() {
	case reflect.Bool:
		return !val.Bool()
	}

	return false
=======
    for _, ctx := range contextChain { //i := len(contextChain) - 1; i >= 0; i-- {
        v := ctx.(reflect.Value)
        for v.IsValid() {
            typ := v.Type()
            if n := v.Type().NumMethod(); n > 0 {
                for i := 0; i < n; i++ {
                    m := typ.Method(i)
                    mtyp := m.Type
                    if m.Name == name && mtyp.NumIn() == 1 {
                        return v.Method(i).Call(nil)[0]
                    }
                }
            }
            if name == "." {
              return v
            }
            switch av := v; av.Kind() {
            case reflect.Ptr:
                v = av.Elem()
            case reflect.Interface:
                v = av.Elem()
            case reflect.Struct:
                ret := av.FieldByName(name)
                if ret.IsValid() {
                    return ret
                } else {
                    continue Outer
                }
            case reflect.Map:
                ret := av.MapIndex(reflect.ValueOf(name))
                if ret.IsValid() {
                    return ret
                } else {
                    continue Outer
                }
            default:
                continue Outer
            }
        }
    }
    return reflect.Value{}
}

func isEmpty(v reflect.Value) bool {
    if !v.IsValid() || v.Interface() == nil {
        return true
    }

    valueInd := indirect(v)
    if !valueInd.IsValid() {
        return true
    }
    switch val := valueInd; val.Kind() {
    case reflect.Bool:
        return !val.Bool()
    case reflect.Slice:
        return val.Len() == 0
    }

    return false
>>>>>>> e3ee57d1
}

func indirect(v reflect.Value) reflect.Value {
loop:
	for v.IsValid() {
		switch av := v; av.Kind() {
		case reflect.Ptr:
			v = av.Elem()
		case reflect.Interface:
			v = av.Elem()
		default:
			break loop
		}
	}
	return v
}

func renderSection(section *sectionElement, contextChain []interface{}, buf io.Writer) {
<<<<<<< HEAD
	value := lookup(contextChain, section.name)
	var context = contextChain[len(contextChain)-1].(reflect.Value)
	var contexts = []interface{}{}
	// if the value is nil, check if it's an inverted section
	isNil := isNil(value)
	if isNil && !section.inverted || !isNil && section.inverted {
		return
	} else {
		valueInd := indirect(value)
		switch val := valueInd; val.Kind() {
		case reflect.Func:
			argSlice := []reflect.Value{reflect.ValueOf(section.params), reflect.ValueOf(section.rawBody)}
			//set the elements to a single textElement; containing the rawBody
			out := val.Call(argSlice)
			if len(out) > 0 && out[0].Kind() == reflect.String {
				section.elems = make([]interface{}, 0, 1) //reset the section
				section.elems = append(section.elems, &textElement{text: []byte(out[0].String())})
			}

			contexts = append(contexts, context) // if it falls through; this will ensure that the block is still rendered [unparsed]
		case reflect.Slice:
			for i := 0; i < val.Len(); i++ {
				contexts = append(contexts, val.Index(i))
			}
		case reflect.Array:
			for i := 0; i < val.Len(); i++ {
				contexts = append(contexts, val.Index(i))
			}
		case reflect.Map, reflect.Struct:
			contexts = append(contexts, value)
		default:
			contexts = append(contexts, context)
		}
	}

	chain2 := make([]interface{}, len(contextChain)+1)
	copy(chain2[1:], contextChain)
	//by default we execute the section
	for _, ctx := range contexts {
		chain2[0] = ctx
		for _, elem := range section.elems {
			renderElement(elem, chain2, buf)
		}
	}
=======
    value := lookup(contextChain, section.name)
    var context = contextChain[len(contextChain)-1].(reflect.Value)
    var contexts = []interface{}{}
    // if the value is nil, check if it's an inverted section
    isEmpty := isEmpty(value)
    if isEmpty && !section.inverted || !isEmpty && section.inverted {
        return
    } else if !section.inverted {
        valueInd := indirect(value)
        switch val := valueInd; val.Kind() {
        case reflect.Slice:
            for i := 0; i < val.Len(); i++ {
                contexts = append(contexts, val.Index(i))
            }
        case reflect.Array:
            for i := 0; i < val.Len(); i++ {
                contexts = append(contexts, val.Index(i))
            }
        case reflect.Map, reflect.Struct:
            contexts = append(contexts, value)
        default:
            contexts = append(contexts, context)
        }
    } else if section.inverted {
        contexts = append(contexts, context)
    }

    chain2 := make([]interface{}, len(contextChain)+1)
    copy(chain2[1:], contextChain)
    //by default we execute the section
    for _, ctx := range contexts {
        chain2[0] = ctx
        for _, elem := range section.elems {
            renderElement(elem, chain2, buf)
        }
    }
>>>>>>> e3ee57d1
}

func renderElement(element interface{}, contextChain []interface{}, buf io.Writer) {
	switch elem := element.(type) {
	case *textElement:
		buf.Write(elem.text)
	case *varElement:
		defer func() {
			if r := recover(); r != nil {
				fmt.Printf("Panic while looking up %q: %s\n", elem.name, r)
			}
		}()
		val := lookup(contextChain, elem.name)

		if val.IsValid() {
			if elem.raw {
				fmt.Fprint(buf, val.Interface())
			} else {
				s := fmt.Sprint(val.Interface())
				htmlEscape(buf, []byte(s))
			}
		}
	case *sectionElement:
		renderSection(elem, contextChain, buf)
	case *Template:
		elem.renderTemplate(contextChain, buf)
	}
}

func (tmpl *Template) renderTemplate(contextChain []interface{}, buf io.Writer) {
	for _, elem := range tmpl.elems {
		renderElement(elem, contextChain, buf)
	}
}

func (tmpl *Template) Render(context ...interface{}) string {
	var buf bytes.Buffer
	var contextChain []interface{}
	for _, c := range context {
		val := reflect.ValueOf(c)
		contextChain = append(contextChain, val)
	}
	tmpl.renderTemplate(contextChain, &buf)
	return buf.String()
}

func (tmpl *Template) RenderInLayout(layout *Template, context ...interface{}) string {
	content := tmpl.Render(context...)
	allContext := make([]interface{}, len(context)+1)
	copy(allContext[1:], context)
	allContext[0] = map[string]string{"content": content}
	return layout.Render(allContext...)
}

func ParseString(data string) (*Template, error) {
	cwd := os.Getenv("CWD")
	tmpl := Template{data, "{{", "}}", 0, 1, cwd, []interface{}{}}
	err := tmpl.parse()

	if err != nil {
		return nil, err
	}

	return &tmpl, err
}

func ParseFile(filename string) (*Template, error) {
	data, err := ioutil.ReadFile(filename)
	if err != nil {
		return nil, err
	}

	dirname, _ := path.Split(filename)

	tmpl := Template{string(data), "{{", "}}", 0, 1, dirname, []interface{}{}}
	err = tmpl.parse()

	if err != nil {
		return nil, err
	}

	return &tmpl, nil
}

func Render(data string, context ...interface{}) string {
	tmpl, err := ParseString(data)
	if err != nil {
		return err.Error()
	}
	return tmpl.Render(context...)
}

func RenderInLayout(data string, layoutData string, context ...interface{}) string {
	layoutTmpl, err := ParseString(layoutData)
	if err != nil {
		return err.Error()
	}
	tmpl, err := ParseString(data)
	if err != nil {
		return err.Error()
	}
	return tmpl.RenderInLayout(layoutTmpl, context...)
}

func RenderFile(filename string, context ...interface{}) string {
	tmpl, err := ParseFile(filename)
	if err != nil {
		return err.Error()
	}
	return tmpl.Render(context...)
}

func RenderFileInLayout(filename string, layoutFile string, context ...interface{}) string {
	layoutTmpl, err := ParseFile(layoutFile)
	if err != nil {
		return err.Error()
	}

	tmpl, err := ParseFile(filename)
	if err != nil {
		return err.Error()
	}
	return tmpl.RenderInLayout(layoutTmpl, context...)
}<|MERGE_RESOLUTION|>--- conflicted
+++ resolved
@@ -1,161 +1,161 @@
 package mustache
 
 import (
-	"bytes"
-	"errors"
-	"fmt"
-	"io"
-	"io/ioutil"
-	"os"
-	"path"
-	"reflect"
-	"strings"
+    "bytes"
+    "errors"
+    "fmt"
+    "io"
+    "io/ioutil"
+    "os"
+    "path"
+    "reflect"
+    "strings"
 )
 
 type textElement struct {
-	text []byte
+    text []byte
 }
 
 type varElement struct {
-	name string
-	raw  bool
+    name string
+    raw  bool
 }
 
 type sectionElement struct {
-	name          string
-	inverted      bool
-	startline     int
-	elems         []interface{}
+    name      string
+    inverted  bool
+    startline int
+    elems     []interface{}
 	rawBody       string // The unexpanded content; used for lambda sections.
 	params        []string
 	parentSection *sectionElement
 }
 
 type Template struct {
-	data    string
-	otag    string
-	ctag    string
-	p       int
-	curline int
-	dir     string
-	elems   []interface{}
+    data    string
+    otag    string
+    ctag    string
+    p       int
+    curline int
+    dir     string
+    elems   []interface{}
 }
 
 type parseError struct {
-	line    int
-	message string
+    line    int
+    message string
 }
 
 func (p parseError) Error() string { return fmt.Sprintf("line %d: %s", p.line, p.message) }
 
 var (
-	esc_quot = []byte("&quot;")
-	esc_apos = []byte("&apos;")
-	esc_amp  = []byte("&amp;")
-	esc_lt   = []byte("&lt;")
-	esc_gt   = []byte("&gt;")
+    esc_quot = []byte("&quot;")
+    esc_apos = []byte("&apos;")
+    esc_amp  = []byte("&amp;")
+    esc_lt   = []byte("&lt;")
+    esc_gt   = []byte("&gt;")
 )
 
 // taken from pkg/template
 func htmlEscape(w io.Writer, s []byte) {
-	var esc []byte
-	last := 0
-	for i, c := range s {
-		switch c {
-		case '"':
-			esc = esc_quot
-		case '\'':
-			esc = esc_apos
-		case '&':
-			esc = esc_amp
-		case '<':
-			esc = esc_lt
-		case '>':
-			esc = esc_gt
-		default:
-			continue
-		}
-		w.Write(s[last:i])
-		w.Write(esc)
-		last = i + 1
-	}
-	w.Write(s[last:])
+    var esc []byte
+    last := 0
+    for i, c := range s {
+        switch c {
+        case '"':
+            esc = esc_quot
+        case '\'':
+            esc = esc_apos
+        case '&':
+            esc = esc_amp
+        case '<':
+            esc = esc_lt
+        case '>':
+            esc = esc_gt
+        default:
+            continue
+        }
+        w.Write(s[last:i])
+        w.Write(esc)
+        last = i + 1
+    }
+    w.Write(s[last:])
 }
 
 func (tmpl *Template) readString(s string) (string, error) {
-	i := tmpl.p
-	newlines := 0
-	for true {
-		//are we at the end of the string?
-		if i+len(s) > len(tmpl.data) {
-			return tmpl.data[tmpl.p:], io.EOF
-		}
-
-		if tmpl.data[i] == '\n' {
-			newlines++
-		}
-
-		if tmpl.data[i] != s[0] {
-			i++
-			continue
-		}
-
-		match := true
-		for j := 1; j < len(s); j++ {
-			if s[j] != tmpl.data[i+j] {
-				match = false
-				break
-			}
-		}
-
-		if match {
-			e := i + len(s)
-			text := tmpl.data[tmpl.p:e]
-			tmpl.p = e
-
-			tmpl.curline += newlines
-			return text, nil
-		} else {
-			i++
-		}
-	}
-
-	//should never be here
-	return "", nil
+    i := tmpl.p
+    newlines := 0
+    for true {
+        //are we at the end of the string?
+        if i+len(s) > len(tmpl.data) {
+            return tmpl.data[tmpl.p:], io.EOF
+        }
+
+        if tmpl.data[i] == '\n' {
+            newlines++
+        }
+
+        if tmpl.data[i] != s[0] {
+            i++
+            continue
+        }
+
+        match := true
+        for j := 1; j < len(s); j++ {
+            if s[j] != tmpl.data[i+j] {
+                match = false
+                break
+            }
+        }
+
+        if match {
+            e := i + len(s)
+            text := tmpl.data[tmpl.p:e]
+            tmpl.p = e
+
+            tmpl.curline += newlines
+            return text, nil
+        } else {
+            i++
+        }
+    }
+
+    //should never be here
+    return "", nil
 }
 
 func (tmpl *Template) parsePartial(name string) (*Template, error) {
-	filenames := []string{
-		path.Join(tmpl.dir, name),
-		path.Join(tmpl.dir, name+".mustache"),
-		path.Join(tmpl.dir, name+".stache"),
-		name,
-		name + ".mustache",
-		name + ".stache",
-	}
+    filenames := []string{
+        path.Join(tmpl.dir, name),
+        path.Join(tmpl.dir, name+".mustache"),
+        path.Join(tmpl.dir, name+".stache"),
+        name,
+        name + ".mustache",
+        name + ".stache",
+    }
 
 	//fmt.Printf("possible filenames: %s \n --- \n", filenames)
 
-	var filename string
-	for _, name := range filenames {
-		f, err := os.Open(name)
-		if err == nil {
-			filename = name
-			f.Close()
-			break
-		}
-	}
-	if filename == "" {
-		return nil, errors.New(fmt.Sprintf("Could not find partial %q", name))
-	}
-
-	partial, err := ParseFile(filename)
-
-	if err != nil {
-		return nil, err
-	}
-
-	return partial, nil
+    var filename string
+    for _, name := range filenames {
+        f, err := os.Open(name)
+        if err == nil {
+            filename = name
+            f.Close()
+            break
+        }
+    }
+    if filename == "" {
+        return nil, errors.New(fmt.Sprintf("Could not find partial %q", name))
+    }
+
+    partial, err := ParseFile(filename)
+
+    if err != nil {
+        return nil, err
+    }
+
+    return partial, nil
 }
 
 func (s *sectionElement) writeRawBody(body string) {
@@ -168,43 +168,43 @@
 }
 
 func (tmpl *Template) parseSection(section *sectionElement) error {
-	for {
-
-		text, err := tmpl.readString(tmpl.otag)
-
-		if err == io.EOF {
-			return parseError{section.startline, "Section " + section.name + " has no closing tag"}
-		}
-
-		// put text into an item
-		text = text[0 : len(text)-len(tmpl.otag)]
+    for {
+
+        text, err := tmpl.readString(tmpl.otag)
+
+        if err == io.EOF {
+            return parseError{section.startline, "Section " + section.name + " has no closing tag"}
+        }
+
+        // put text into an item
+        text = text[0 : len(text)-len(tmpl.otag)]
 
 		//store the rawBody for lambda support.
 		section.writeRawBody(text)
 
-		section.elems = append(section.elems, &textElement{[]byte(text)})
-		if tmpl.p < len(tmpl.data) && tmpl.data[tmpl.p] == '{' {
-			text, err = tmpl.readString("}" + tmpl.ctag)
-		} else {
-			text, err = tmpl.readString(tmpl.ctag)
-		}
-
-		if err == io.EOF {
-			//put the remaining text in a block
-			return parseError{tmpl.curline, "unmatched open tag"}
-		}
-
-		//trim the close tag off the text
-		tag := strings.TrimSpace(text[0 : len(text)-len(tmpl.ctag)])
-
-		if len(tag) == 0 {
-			return parseError{tmpl.curline, "empty tag"}
-		}
-		switch tag[0] {
-		case '!':
-			//ignore comment
-			break
-		case '#', '^':
+        section.elems = append(section.elems, &textElement{[]byte(text)})
+        if tmpl.p < len(tmpl.data) && tmpl.data[tmpl.p] == '{' {
+            text, err = tmpl.readString("}" + tmpl.ctag)
+        } else {
+            text, err = tmpl.readString(tmpl.ctag)
+        }
+
+        if err == io.EOF {
+            //put the remaining text in a block
+            return parseError{tmpl.curline, "unmatched open tag"}
+        }
+
+        //trim the close tag off the text
+        tag := strings.TrimSpace(text[0 : len(text)-len(tmpl.ctag)])
+
+        if len(tag) == 0 {
+            return parseError{tmpl.curline, "empty tag"}
+        }
+        switch tag[0] {
+        case '!':
+            //ignore comment
+            break
+        case '#', '^':
 			unsplitTagName := strings.TrimSpace(tag[1:])
 			splitTag := strings.Split(unsplitTagName, " ")
 
@@ -223,12 +223,12 @@
 				section.writeRawBody("{{^" + name + "}}")
 			}
 
-			//ignore the newline when a section starts
-			if len(tmpl.data) > tmpl.p && tmpl.data[tmpl.p] == '\n' {
-				tmpl.p += 1
-			} else if len(tmpl.data) > tmpl.p+1 && tmpl.data[tmpl.p] == '\r' && tmpl.data[tmpl.p+1] == '\n' {
-				tmpl.p += 2
-			}
+            //ignore the newline when a section starts
+            if len(tmpl.data) > tmpl.p && tmpl.data[tmpl.p] == '\n' {
+                tmpl.p += 1
+            } else if len(tmpl.data) > tmpl.p+1 && tmpl.data[tmpl.p] == '\r' && tmpl.data[tmpl.p+1] == '\n' {
+                tmpl.p += 2
+            }
 
 			var se sectionElement
 			if section.parentSection == nil {
@@ -237,91 +237,91 @@
 				se = sectionElement{name, tag[0] == '^', tmpl.curline, []interface{}{}, "", params, section.parentSection}
 			}
 
-			err := tmpl.parseSection(&se)
-			if err != nil {
-				return err
-			}
-			section.elems = append(section.elems, &se)
-		case '/':
-			name := strings.TrimSpace(tag[1:])
+            err := tmpl.parseSection(&se)
+            if err != nil {
+                return err
+            }
+            section.elems = append(section.elems, &se)
+        case '/':
+            name := strings.TrimSpace(tag[1:])
 
 			//save this only to the parent's raw body.
 			if section.parentSection != nil && section.parentSection.name != name {
 				section.parentSection.rawBody += "{{/" + name + "}}"
 			}
 
-			if name != section.name {
-				return parseError{tmpl.curline, "interleaved closing tag: " + name}
-			} else {
-				return nil
-			}
-		case '>':
-			name := strings.TrimSpace(tag[1:])
+            if name != section.name {
+                return parseError{tmpl.curline, "interleaved closing tag: " + name}
+            } else {
+                return nil
+            }
+        case '>':
+            name := strings.TrimSpace(tag[1:])
 			section.writeRawBody("{{>" + name + "}}")
-			partial, err := tmpl.parsePartial(name)
-			if err != nil {
-				return err
-			}
-			section.elems = append(section.elems, partial)
-		case '=':
-			if tag[len(tag)-1] != '=' {
-				return parseError{tmpl.curline, "Invalid meta tag"}
-			}
-			tag = strings.TrimSpace(tag[1 : len(tag)-1])
-			newtags := strings.SplitN(tag, " ", 2)
-			if len(newtags) == 2 {
-				tmpl.otag = newtags[0]
-				tmpl.ctag = newtags[1]
-			}
-		case '{':
+            partial, err := tmpl.parsePartial(name)
+            if err != nil {
+                return err
+            }
+            section.elems = append(section.elems, partial)
+        case '=':
+            if tag[len(tag)-1] != '=' {
+                return parseError{tmpl.curline, "Invalid meta tag"}
+            }
+            tag = strings.TrimSpace(tag[1 : len(tag)-1])
+            newtags := strings.SplitN(tag, " ", 2)
+            if len(newtags) == 2 {
+                tmpl.otag = newtags[0]
+                tmpl.ctag = newtags[1]
+            }
+        case '{':
 			name := strings.TrimSpace(tag[1:])
 			section.writeRawBody("{{{" + name + "}}}")
-			if tag[len(tag)-1] == '}' {
-				//use a raw tag
-				section.elems = append(section.elems, &varElement{tag[1 : len(tag)-1], true})
-			}
-		default:
-			section.elems = append(section.elems, &varElement{tag, false})
-		}
-	}
-
-	return nil
+            if tag[len(tag)-1] == '}' {
+                //use a raw tag
+                section.elems = append(section.elems, &varElement{tag[1 : len(tag)-1], true})
+            }
+        default:
+            section.elems = append(section.elems, &varElement{tag, false})
+        }
+    }
+
+    return nil
 }
 
 func (tmpl *Template) parse() error {
-	for {
-		text, err := tmpl.readString(tmpl.otag)
-		if err == io.EOF {
-			//put the remaining text in a block
-			tmpl.elems = append(tmpl.elems, &textElement{[]byte(text)})
-			return nil
-		}
-
-		// put text into an item
-		text = text[0 : len(text)-len(tmpl.otag)]
-		tmpl.elems = append(tmpl.elems, &textElement{[]byte(text)})
-
-		if tmpl.p < len(tmpl.data) && tmpl.data[tmpl.p] == '{' {
-			text, err = tmpl.readString("}" + tmpl.ctag)
-		} else {
-			text, err = tmpl.readString(tmpl.ctag)
-		}
-
-		if err == io.EOF {
-			//put the remaining text in a block
-			return parseError{tmpl.curline, "unmatched open tag"}
-		}
-
-		//trim the close tag off the text
-		tag := strings.TrimSpace(text[0 : len(text)-len(tmpl.ctag)])
-		if len(tag) == 0 {
-			return parseError{tmpl.curline, "empty tag"}
-		}
-		switch tag[0] {
-		case '!':
-			//ignore comment
-			break
-		case '#', '^':
+    for {
+        text, err := tmpl.readString(tmpl.otag)
+        if err == io.EOF {
+            //put the remaining text in a block
+            tmpl.elems = append(tmpl.elems, &textElement{[]byte(text)})
+            return nil
+        }
+
+        // put text into an item
+        text = text[0 : len(text)-len(tmpl.otag)]
+        tmpl.elems = append(tmpl.elems, &textElement{[]byte(text)})
+
+        if tmpl.p < len(tmpl.data) && tmpl.data[tmpl.p] == '{' {
+            text, err = tmpl.readString("}" + tmpl.ctag)
+        } else {
+            text, err = tmpl.readString(tmpl.ctag)
+        }
+
+        if err == io.EOF {
+            //put the remaining text in a block
+            return parseError{tmpl.curline, "unmatched open tag"}
+        }
+
+        //trim the close tag off the text
+        tag := strings.TrimSpace(text[0 : len(text)-len(tmpl.ctag)])
+        if len(tag) == 0 {
+            return parseError{tmpl.curline, "empty tag"}
+        }
+        switch tag[0] {
+        case '!':
+            //ignore comment
+            break
+        case '#', '^':
 			unsplitTagName := strings.TrimSpace(tag[1:])
 			splitTag := strings.Split(unsplitTagName, " ")
 
@@ -332,48 +332,48 @@
 				params = splitTag[1:]
 			}
 
-			if len(tmpl.data) > tmpl.p && tmpl.data[tmpl.p] == '\n' {
-				tmpl.p += 1
-			} else if len(tmpl.data) > tmpl.p+1 && tmpl.data[tmpl.p] == '\r' && tmpl.data[tmpl.p+1] == '\n' {
-				tmpl.p += 2
-			}
+            if len(tmpl.data) > tmpl.p && tmpl.data[tmpl.p] == '\n' {
+                tmpl.p += 1
+            } else if len(tmpl.data) > tmpl.p+1 && tmpl.data[tmpl.p] == '\r' && tmpl.data[tmpl.p+1] == '\n' {
+                tmpl.p += 2
+            }
 
 			se := sectionElement{name, tag[0] == '^', tmpl.curline, []interface{}{}, "", params, nil}
-			err := tmpl.parseSection(&se)
-			if err != nil {
-				return err
-			}
-			tmpl.elems = append(tmpl.elems, &se)
-		case '/':
-			return parseError{tmpl.curline, "unmatched close tag"}
-		case '>':
-			name := strings.TrimSpace(tag[1:])
-			partial, err := tmpl.parsePartial(name)
-			if err != nil {
-				return err
-			}
-			tmpl.elems = append(tmpl.elems, partial)
-		case '=':
-			if tag[len(tag)-1] != '=' {
-				return parseError{tmpl.curline, "Invalid meta tag"}
-			}
-			tag = strings.TrimSpace(tag[1 : len(tag)-1])
-			newtags := strings.SplitN(tag, " ", 2)
-			if len(newtags) == 2 {
-				tmpl.otag = newtags[0]
-				tmpl.ctag = newtags[1]
-			}
-		case '{':
-			//use a raw tag
-			if tag[len(tag)-1] == '}' {
-				tmpl.elems = append(tmpl.elems, &varElement{tag[1 : len(tag)-1], true})
-			}
-		default:
-			tmpl.elems = append(tmpl.elems, &varElement{tag, false})
-		}
-	}
-
-	return nil
+            err := tmpl.parseSection(&se)
+            if err != nil {
+                return err
+            }
+            tmpl.elems = append(tmpl.elems, &se)
+        case '/':
+            return parseError{tmpl.curline, "unmatched close tag"}
+        case '>':
+            name := strings.TrimSpace(tag[1:])
+            partial, err := tmpl.parsePartial(name)
+            if err != nil {
+                return err
+            }
+            tmpl.elems = append(tmpl.elems, partial)
+        case '=':
+            if tag[len(tag)-1] != '=' {
+                return parseError{tmpl.curline, "Invalid meta tag"}
+            }
+            tag = strings.TrimSpace(tag[1 : len(tag)-1])
+            newtags := strings.SplitN(tag, " ", 2)
+            if len(newtags) == 2 {
+                tmpl.otag = newtags[0]
+                tmpl.ctag = newtags[1]
+            }
+        case '{':
+            //use a raw tag
+            if tag[len(tag)-1] == '}' {
+                tmpl.elems = append(tmpl.elems, &varElement{tag[1 : len(tag)-1], true})
+            }
+        default:
+            tmpl.elems = append(tmpl.elems, &varElement{tag, false})
+        }
+    }
+
+    return nil
 }
 
 // See if name is a method of the value at some level of indirection.
@@ -381,117 +381,60 @@
 // there's trouble) and whether a method of the right name exists with
 // any signature.
 func callMethod(data reflect.Value, name string) (result reflect.Value, found bool) {
-	found = false
-	// Method set depends on pointerness, and the value may be arbitrarily
-	// indirect.  Simplest approach is to walk down the pointer chain and
-	// see if we can find the method at each step.
-	// Most steps will see NumMethod() == 0.
-	for {
-		typ := data.Type()
-		if nMethod := data.Type().NumMethod(); nMethod > 0 {
-			for i := 0; i < nMethod; i++ {
-				method := typ.Method(i)
-				if method.Name == name {
-
-					found = true // we found the name regardless
-					// does receiver type match? (pointerness might be off)
-					if typ == method.Type.In(0) {
-						return call(data, method), found
-					}
-				}
-			}
-		}
-		if nd := data; nd.Kind() == reflect.Ptr {
-			data = nd.Elem()
-		} else {
-			break
-		}
-	}
-	return
+    found = false
+    // Method set depends on pointerness, and the value may be arbitrarily
+    // indirect.  Simplest approach is to walk down the pointer chain and
+    // see if we can find the method at each step.
+    // Most steps will see NumMethod() == 0.
+    for {
+        typ := data.Type()
+        if nMethod := data.Type().NumMethod(); nMethod > 0 {
+            for i := 0; i < nMethod; i++ {
+                method := typ.Method(i)
+                if method.Name == name {
+
+                    found = true // we found the name regardless
+                    // does receiver type match? (pointerness might be off)
+                    if typ == method.Type.In(0) {
+                        return call(data, method), found
+                    }
+                }
+            }
+        }
+        if nd := data; nd.Kind() == reflect.Ptr {
+            data = nd.Elem()
+        } else {
+            break
+        }
+    }
+    return
 }
 
 // Invoke the method. If its signature is wrong, return nil.
 func call(v reflect.Value, method reflect.Method) reflect.Value {
-	funcType := method.Type
-	// Method must take no arguments, meaning as a func it has one argument (the receiver)
-	if funcType.NumIn() != 1 {
-		return reflect.Value{}
-	}
-	// Method must return a single value.
-	if funcType.NumOut() == 0 {
-		return reflect.Value{}
-	}
-	// Result will be the zeroth element of the returned slice.
-	return method.Func.Call([]reflect.Value{v})[0]
+    funcType := method.Type
+    // Method must take no arguments, meaning as a func it has one argument (the receiver)
+    if funcType.NumIn() != 1 {
+        return reflect.Value{}
+    }
+    // Method must return a single value.
+    if funcType.NumOut() == 0 {
+        return reflect.Value{}
+    }
+    // Result will be the zeroth element of the returned slice.
+    return method.Func.Call([]reflect.Value{v})[0]
 }
 
 // Evaluate interfaces and pointers looking for a value that can look up the name, via a
 // struct field, method, or map key, and return the result of the lookup.
 func lookup(contextChain []interface{}, name string) reflect.Value {
-	defer func() {
-		if r := recover(); r != nil {
-			fmt.Printf("Panic while looking up %q: %s\n", name, r)
-		}
-	}()
+    defer func() {
+        if r := recover(); r != nil {
+            fmt.Printf("Panic while looking up %q: %s\n", name, r)
+        }
+    }()
 
 Outer:
-<<<<<<< HEAD
-	for _, ctx := range contextChain { //i := len(contextChain) - 1; i >= 0; i-- {
-		v := ctx.(reflect.Value)
-		for v.IsValid() {
-			typ := v.Type()
-			if n := v.Type().NumMethod(); n > 0 {
-				for i := 0; i < n; i++ {
-					m := typ.Method(i)
-					mtyp := m.Type
-					if m.Name == name && mtyp.NumIn() == 1 {
-						return v.Method(i).Call(nil)[0]
-					}
-				}
-			}
-			switch av := v; av.Kind() {
-			case reflect.Ptr:
-				v = av.Elem()
-			case reflect.Interface:
-				v = av.Elem()
-			case reflect.Struct:
-				ret := av.FieldByName(name)
-				if ret.IsValid() {
-					return ret
-				} else {
-					continue Outer
-				}
-			case reflect.Map:
-				ret := av.MapIndex(reflect.ValueOf(name))
-				if ret.IsValid() {
-					return ret
-				} else {
-					continue Outer
-				}
-			default:
-				continue Outer
-			}
-		}
-	}
-	return reflect.Value{}
-}
-
-func isNil(v reflect.Value) bool {
-	if !v.IsValid() || v.Interface() == nil {
-		return true
-	}
-
-	valueInd := indirect(v)
-	if !valueInd.IsValid() {
-		return true
-	}
-	switch val := valueInd; val.Kind() {
-	case reflect.Bool:
-		return !val.Bool()
-	}
-
-	return false
-=======
     for _, ctx := range contextChain { //i := len(contextChain) - 1; i >= 0; i-- {
         v := ctx.(reflect.Value)
         for v.IsValid() {
@@ -552,71 +495,24 @@
     }
 
     return false
->>>>>>> e3ee57d1
 }
 
 func indirect(v reflect.Value) reflect.Value {
 loop:
-	for v.IsValid() {
-		switch av := v; av.Kind() {
-		case reflect.Ptr:
-			v = av.Elem()
-		case reflect.Interface:
-			v = av.Elem()
-		default:
-			break loop
-		}
-	}
-	return v
+    for v.IsValid() {
+        switch av := v; av.Kind() {
+        case reflect.Ptr:
+            v = av.Elem()
+        case reflect.Interface:
+            v = av.Elem()
+        default:
+            break loop
+        }
+    }
+    return v
 }
 
 func renderSection(section *sectionElement, contextChain []interface{}, buf io.Writer) {
-<<<<<<< HEAD
-	value := lookup(contextChain, section.name)
-	var context = contextChain[len(contextChain)-1].(reflect.Value)
-	var contexts = []interface{}{}
-	// if the value is nil, check if it's an inverted section
-	isNil := isNil(value)
-	if isNil && !section.inverted || !isNil && section.inverted {
-		return
-	} else {
-		valueInd := indirect(value)
-		switch val := valueInd; val.Kind() {
-		case reflect.Func:
-			argSlice := []reflect.Value{reflect.ValueOf(section.params), reflect.ValueOf(section.rawBody)}
-			//set the elements to a single textElement; containing the rawBody
-			out := val.Call(argSlice)
-			if len(out) > 0 && out[0].Kind() == reflect.String {
-				section.elems = make([]interface{}, 0, 1) //reset the section
-				section.elems = append(section.elems, &textElement{text: []byte(out[0].String())})
-			}
-
-			contexts = append(contexts, context) // if it falls through; this will ensure that the block is still rendered [unparsed]
-		case reflect.Slice:
-			for i := 0; i < val.Len(); i++ {
-				contexts = append(contexts, val.Index(i))
-			}
-		case reflect.Array:
-			for i := 0; i < val.Len(); i++ {
-				contexts = append(contexts, val.Index(i))
-			}
-		case reflect.Map, reflect.Struct:
-			contexts = append(contexts, value)
-		default:
-			contexts = append(contexts, context)
-		}
-	}
-
-	chain2 := make([]interface{}, len(contextChain)+1)
-	copy(chain2[1:], contextChain)
-	//by default we execute the section
-	for _, ctx := range contexts {
-		chain2[0] = ctx
-		for _, elem := range section.elems {
-			renderElement(elem, chain2, buf)
-		}
-	}
-=======
     value := lookup(contextChain, section.name)
     var context = contextChain[len(contextChain)-1].(reflect.Value)
     var contexts = []interface{}{}
@@ -627,6 +523,16 @@
     } else if !section.inverted {
         valueInd := indirect(value)
         switch val := valueInd; val.Kind() {
+		case reflect.Func:
+			argSlice := []reflect.Value{reflect.ValueOf(section.params), reflect.ValueOf(section.rawBody)}
+			//set the elements to a single textElement; containing the rawBody
+			out := val.Call(argSlice)
+			if len(out) > 0 && out[0].Kind() == reflect.String {
+				section.elems = make([]interface{}, 0, 1) //reset the section
+				section.elems = append(section.elems, &textElement{text: []byte(out[0].String())})
+			}
+
+			contexts = append(contexts, context) // if it falls through; this will ensure that the block is still rendered [unparsed]
         case reflect.Slice:
             for i := 0; i < val.Len(); i++ {
                 contexts = append(contexts, val.Index(i))
@@ -653,128 +559,127 @@
             renderElement(elem, chain2, buf)
         }
     }
->>>>>>> e3ee57d1
 }
 
 func renderElement(element interface{}, contextChain []interface{}, buf io.Writer) {
-	switch elem := element.(type) {
-	case *textElement:
-		buf.Write(elem.text)
-	case *varElement:
-		defer func() {
-			if r := recover(); r != nil {
-				fmt.Printf("Panic while looking up %q: %s\n", elem.name, r)
-			}
-		}()
-		val := lookup(contextChain, elem.name)
-
-		if val.IsValid() {
-			if elem.raw {
-				fmt.Fprint(buf, val.Interface())
-			} else {
-				s := fmt.Sprint(val.Interface())
-				htmlEscape(buf, []byte(s))
-			}
-		}
-	case *sectionElement:
-		renderSection(elem, contextChain, buf)
-	case *Template:
-		elem.renderTemplate(contextChain, buf)
-	}
+    switch elem := element.(type) {
+    case *textElement:
+        buf.Write(elem.text)
+    case *varElement:
+        defer func() {
+            if r := recover(); r != nil {
+                fmt.Printf("Panic while looking up %q: %s\n", elem.name, r)
+            }
+        }()
+        val := lookup(contextChain, elem.name)
+
+        if val.IsValid() {
+            if elem.raw {
+                fmt.Fprint(buf, val.Interface())
+            } else {
+                s := fmt.Sprint(val.Interface())
+                htmlEscape(buf, []byte(s))
+            }
+        }
+    case *sectionElement:
+        renderSection(elem, contextChain, buf)
+    case *Template:
+        elem.renderTemplate(contextChain, buf)
+    }
 }
 
 func (tmpl *Template) renderTemplate(contextChain []interface{}, buf io.Writer) {
-	for _, elem := range tmpl.elems {
-		renderElement(elem, contextChain, buf)
-	}
+    for _, elem := range tmpl.elems {
+        renderElement(elem, contextChain, buf)
+    }
 }
 
 func (tmpl *Template) Render(context ...interface{}) string {
-	var buf bytes.Buffer
-	var contextChain []interface{}
-	for _, c := range context {
-		val := reflect.ValueOf(c)
-		contextChain = append(contextChain, val)
-	}
-	tmpl.renderTemplate(contextChain, &buf)
-	return buf.String()
+    var buf bytes.Buffer
+    var contextChain []interface{}
+    for _, c := range context {
+        val := reflect.ValueOf(c)
+        contextChain = append(contextChain, val)
+    }
+    tmpl.renderTemplate(contextChain, &buf)
+    return buf.String()
 }
 
 func (tmpl *Template) RenderInLayout(layout *Template, context ...interface{}) string {
-	content := tmpl.Render(context...)
-	allContext := make([]interface{}, len(context)+1)
-	copy(allContext[1:], context)
-	allContext[0] = map[string]string{"content": content}
-	return layout.Render(allContext...)
+    content := tmpl.Render(context...)
+    allContext := make([]interface{}, len(context)+1)
+    copy(allContext[1:], context)
+    allContext[0] = map[string]string{"content": content}
+    return layout.Render(allContext...)
 }
 
 func ParseString(data string) (*Template, error) {
-	cwd := os.Getenv("CWD")
-	tmpl := Template{data, "{{", "}}", 0, 1, cwd, []interface{}{}}
-	err := tmpl.parse()
-
-	if err != nil {
-		return nil, err
-	}
-
-	return &tmpl, err
+    cwd := os.Getenv("CWD")
+    tmpl := Template{data, "{{", "}}", 0, 1, cwd, []interface{}{}}
+    err := tmpl.parse()
+
+    if err != nil {
+        return nil, err
+    }
+
+    return &tmpl, err
 }
 
 func ParseFile(filename string) (*Template, error) {
-	data, err := ioutil.ReadFile(filename)
-	if err != nil {
-		return nil, err
-	}
-
-	dirname, _ := path.Split(filename)
-
-	tmpl := Template{string(data), "{{", "}}", 0, 1, dirname, []interface{}{}}
-	err = tmpl.parse()
-
-	if err != nil {
-		return nil, err
-	}
-
-	return &tmpl, nil
+    data, err := ioutil.ReadFile(filename)
+    if err != nil {
+        return nil, err
+    }
+
+    dirname, _ := path.Split(filename)
+
+    tmpl := Template{string(data), "{{", "}}", 0, 1, dirname, []interface{}{}}
+    err = tmpl.parse()
+
+    if err != nil {
+        return nil, err
+    }
+
+    return &tmpl, nil
 }
 
 func Render(data string, context ...interface{}) string {
-	tmpl, err := ParseString(data)
-	if err != nil {
-		return err.Error()
-	}
-	return tmpl.Render(context...)
+    tmpl, err := ParseString(data)
+    if err != nil {
+        return err.Error()
+    }
+    return tmpl.Render(context...)
 }
 
 func RenderInLayout(data string, layoutData string, context ...interface{}) string {
-	layoutTmpl, err := ParseString(layoutData)
-	if err != nil {
-		return err.Error()
-	}
-	tmpl, err := ParseString(data)
-	if err != nil {
-		return err.Error()
-	}
-	return tmpl.RenderInLayout(layoutTmpl, context...)
+    layoutTmpl, err := ParseString(layoutData)
+    if err != nil {
+        return err.Error()
+    }
+    tmpl, err := ParseString(data)
+    if err != nil {
+        return err.Error()
+    }
+    return tmpl.RenderInLayout(layoutTmpl, context...)
 }
 
 func RenderFile(filename string, context ...interface{}) string {
-	tmpl, err := ParseFile(filename)
-	if err != nil {
-		return err.Error()
-	}
-	return tmpl.Render(context...)
+    tmpl, err := ParseFile(filename)
+    if err != nil {
+        return err.Error()
+    }
+    return tmpl.Render(context...)
 }
 
 func RenderFileInLayout(filename string, layoutFile string, context ...interface{}) string {
-	layoutTmpl, err := ParseFile(layoutFile)
-	if err != nil {
-		return err.Error()
-	}
-
-	tmpl, err := ParseFile(filename)
-	if err != nil {
-		return err.Error()
-	}
-	return tmpl.RenderInLayout(layoutTmpl, context...)
+    layoutTmpl, err := ParseFile(layoutFile)
+    if err != nil {
+        return err.Error()
+    }
+
+    tmpl, err := ParseFile(filename)
+    if err != nil {
+        return err.Error()
+    }
+    return tmpl.RenderInLayout(layoutTmpl, context...)
 }