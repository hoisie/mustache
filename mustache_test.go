--- conflicted
+++ resolved
@@ -1,513 +1,265 @@
-<<<<<<< HEAD
-package mustache
-
-import (
-    "os"
-    "path"
-    "strings"
-    "testing"
-)
-
-type Test struct {
-    tmpl     string
-    context  interface{}
-    expected string
-}
-
-type Data struct {
-    A   bool
-    B   string
-}
-
-type User struct {
-    Name string
-    Id   int64
-}
-
-type settings struct {
-    Allow bool
-}
-
-func (u User) Func1() string {
-    return u.Name
-}
-
-func (u *User) Func2() string {
-    return u.Name
-}
-
-func (u *User) Func3() (map[string]string, error) {
-    return map[string]string{"name": u.Name}, nil
-}
-
-func (u *User) Func4() (map[string]string, error) {
-    return nil, nil
-}
-
-func (u *User) Func5() (*settings, error) {
-    return &settings{true}, nil
-}
-
-func (u *User) Func6() ([]interface{}, error) {
-    var v []interface{}
-    v = append(v, &settings{true})
-    return v, nil
-}
-
-func (u User) Truefunc1() bool {
-    return true
-}
-
-func (u *User) Truefunc2() bool {
-    return true
-}
-
-func makeVector(n int) []interface{} {
-    var v []interface{}
-    for i := 0; i < n; i++ {
-        v = append(v, &User{"Mike", 1})
-    }
-    return v
-}
-
-type Category struct {
-    Tag         string
-    Description string
-}
-
-func (c Category) DisplayName() string {
-    return c.Tag + " - " + c.Description
-}
-
-var tests = []Test{
-    {`hello world`, nil, "hello world"},
-    {`hello {{name}}`, map[string]string{"name": "world"}, "hello world"},
-    {`{{var}}`, map[string]string{"var": "5 > 2"}, "5 &gt; 2"},
-    {`{{{var}}}`, map[string]string{"var": "5 > 2"}, "5 > 2"},
-    {`{{a}}{{b}}{{c}}{{d}}`, map[string]string{"a": "a", "b": "b", "c": "c", "d": "d"}, "abcd"},
-    {`0{{a}}1{{b}}23{{c}}456{{d}}89`, map[string]string{"a": "a", "b": "b", "c": "c", "d": "d"}, "0a1b23c456d89"},
-    {`hello {{! comment }}world`, map[string]string{}, "hello world"},
-    {`{{ a }}{{=<% %>=}}<%b %><%={{ }}=%>{{ c }}`, map[string]string{"a": "a", "b": "b", "c": "c"}, "abc"},
-    {`{{ a }}{{= <% %> =}}<%b %><%= {{ }}=%>{{c}}`, map[string]string{"a": "a", "b": "b", "c": "c"}, "abc"},
-
-    //does not exist
-    {`{{dne}}`, map[string]string{"name": "world"}, ""},
-    {`{{dne}}`, User{"Mike", 1}, ""},
-    {`{{dne}}`, &User{"Mike", 1}, ""},
-    {`{{#has}}{{/has}}`, &User{"Mike", 1}, ""},
-
-    //section tests
-    {`{{#A}}{{B}}{{/A}}`, Data{true, "hello"}, "hello"},
-    {`{{#A}}{{{B}}}{{/A}}`, Data{true, "5 > 2"}, "5 > 2"},
-    {`{{#A}}{{B}}{{/A}}`, Data{true, "5 > 2"}, "5 &gt; 2"},
-    {`{{#A}}{{B}}{{/A}}`, Data{false, "hello"}, ""},
-    {`{{a}}{{#b}}{{b}}{{/b}}{{c}}`, map[string]string{"a": "a", "b": "b", "c": "c"}, "abc"},
-    {`{{#A}}{{B}}{{/A}}`, struct {
-        A []struct {
-            B string
-        }
-    }{[]struct {
-        B string
-    }{{"a"}, {"b"}, {"c"}}},
-        "abc",
-    },
-    {`{{#A}}{{b}}{{/A}}`, struct{ A []map[string]string }{[]map[string]string{{"b": "a"}, {"b": "b"}, {"b": "c"}}}, "abc"},
-
-    {`{{#users}}{{Name}}{{/users}}`, map[string]interface{}{"users": []User{{"Mike", 1}}}, "Mike"},
-
-    {`{{#users}}gone{{Name}}{{/users}}`, map[string]interface{}{"users": nil}, ""},
-    {`{{#users}}gone{{Name}}{{/users}}`, map[string]interface{}{"users": (*User)(nil)}, ""},
-    {`{{#users}}gone{{Name}}{{/users}}`, map[string]interface{}{"users": []User{}}, ""},
-
-    {`{{#users}}{{Name}}{{/users}}`, map[string]interface{}{"users": []*User{{"Mike", 1}}}, "Mike"},
-    {`{{#users}}{{Name}}{{/users}}`, map[string]interface{}{"users": []interface{}{&User{"Mike", 12}}}, "Mike"},
-    {`{{#users}}{{Name}}{{/users}}`, map[string]interface{}{"users": makeVector(1)}, "Mike"},
-    {`{{Name}}`, User{"Mike", 1}, "Mike"},
-    {`{{Name}}`, &User{"Mike", 1}, "Mike"},
-    {"{{#users}}\n{{Name}}\n{{/users}}", map[string]interface{}{"users": makeVector(2)}, "Mike\nMike\n"},
-    {"{{#users}}\r\n{{Name}}\r\n{{/users}}", map[string]interface{}{"users": makeVector(2)}, "Mike\r\nMike\r\n"},
-
-    //inverted section tests
-    {`{{a}}{{^b}}b{{/b}}{{c}}`, map[string]string{"a": "a", "c": "c"}, "abc"},
-    {`{{a}}{{^b}}b{{/b}}{{c}}`, map[string]interface{}{"a": "a", "b": false, "c": "c"}, "abc"},
-    {`{{^a}}b{{/a}}`, map[string]interface{}{"a": false}, "b"},
-    {`{{^a}}b{{/a}}`, map[string]interface{}{"a": true}, ""},
-    {`{{^a}}b{{/a}}`, map[string]interface{}{"a": "nonempty string"}, ""},
-
-    //function tests
-    {`{{#users}}{{Func1}}{{/users}}`, map[string]interface{}{"users": []User{{"Mike", 1}}}, "Mike"},
-    {`{{#users}}{{Func1}}{{/users}}`, map[string]interface{}{"users": []*User{{"Mike", 1}}}, "Mike"},
-    {`{{#users}}{{Func2}}{{/users}}`, map[string]interface{}{"users": []*User{{"Mike", 1}}}, "Mike"},
-
-    {`{{#users}}{{#Func3}}{{name}}{{/Func3}}{{/users}}`, map[string]interface{}{"users": []*User{{"Mike", 1}}}, "Mike"},
-    {`{{#users}}{{#Func4}}{{name}}{{/Func4}}{{/users}}`, map[string]interface{}{"users": []*User{{"Mike", 1}}}, ""},
-    {`{{#Truefunc1}}abcd{{/Truefunc1}}`, User{"Mike", 1}, "abcd"},
-    {`{{#Truefunc1}}abcd{{/Truefunc1}}`, &User{"Mike", 1}, "abcd"},
-    {`{{#Truefunc2}}abcd{{/Truefunc2}}`, &User{"Mike", 1}, "abcd"},
-    {`{{#Func5}}{{#Allow}}abcd{{/Allow}}{{/Func5}}`, &User{"Mike", 1}, "abcd"},
-    {`{{#user}}{{#Func5}}{{#Allow}}abcd{{/Allow}}{{/Func5}}{{/user}}`, map[string]interface{}{"user": &User{"Mike", 1}}, "abcd"},
-    {`{{#user}}{{#Func6}}{{#Allow}}abcd{{/Allow}}{{/Func6}}{{/user}}`, map[string]interface{}{"user": &User{"Mike", 1}}, "abcd"},
-
-    //lambda tests
-    {`{{#Lambda}}{{#Test}}abcd{{/Test}}{{/Lambda}}`, &struct{ Lambda func(in string) string }{Lambda: func(in string) string { return in }}, "{{#Test}}abcd{{/Test}}"},
-    {`{{#Show}}{{#Lambda}}efgh{{/Lambda}}{{/Show}}`, &struct {
-        Show   bool
-        Lambda func(in string) string
-    }{Show: true, Lambda: func(in string) string { return in }}, "efgh"},
-	{`{{#Show}}{{#Lambda}}jklm{{/Lambda}}{{/Show}}`, &struct {
-        Show   bool
-        Lambda func(in string) string
-    }{Show: false, Lambda: func(in string) string { return in }}, ""},
-
-    //context chaining
-    {`hello {{#section}}{{name}}{{/section}}`, map[string]interface{}{"section": map[string]string{"name": "world"}}, "hello world"},
-    {`hello {{#section}}{{name}}{{/section}}`, map[string]interface{}{"name": "bob", "section": map[string]string{"name": "world"}}, "hello world"},
-    {`hello {{#bool}}{{#section}}{{name}}{{/section}}{{/bool}}`, map[string]interface{}{"bool": true, "section": map[string]string{"name": "world"}}, "hello world"},
-    {`{{#users}}{{canvas}}{{/users}}`, map[string]interface{}{"canvas": "hello", "users": []User{{"Mike", 1}}}, "hello"},
-    {`{{#categories}}{{DisplayName}}{{/categories}}`, map[string][]*Category{
-        "categories": {&Category{"a", "b"}},
-    }, "a - b"},
-}
-
-func TestBasic(t *testing.T) {
-    for _, test := range tests {
-        output := Render(test.tmpl, test.context)
-        if output != test.expected {
-            t.Fatalf("%q expected %q got %q", test.tmpl, test.expected, output)
-        }
-    }
-}
-
-func TestFile(t *testing.T) {
-    filename := path.Join(path.Join(os.Getenv("PWD"), "tests"), "test1.mustache")
-    expected := "hello world"
-    output := RenderFile(filename, map[string]string{"name": "world"})
-    if output != expected {
-        t.Fatalf("testfile expected %q got %q", expected, output)
-    }
-}
-
-func TestPartial(t *testing.T) {
-    filename := path.Join(path.Join(os.Getenv("PWD"), "tests"), "test2.mustache")
-    println(filename)
-    expected := "hello world"
-    output := RenderFile(filename, map[string]string{"Name": "world"})
-    if output != expected {
-        t.Fatalf("testpartial expected %q got %q", expected, output)
-    }
-}
-
-/*
-func TestSectionPartial(t *testing.T) {
-    filename := path.Join(path.Join(os.Getenv("PWD"), "tests"), "test3.mustache")
-    expected := "Mike\nJoe\n"
-    context := map[string]interface{}{"users": []User{{"Mike", 1}, {"Joe", 2}}}
-    output := RenderFile(filename, context)
-    if output != expected {
-        t.Fatalf("testSectionPartial expected %q got %q", expected, output)
-    }
-}
-*/
-func TestMultiContext(t *testing.T) {
-    output := Render(`{{hello}} {{World}}`, map[string]string{"hello": "hello"}, struct{ World string }{"world"})
-    output2 := Render(`{{hello}} {{World}}`, struct{ World string }{"world"}, map[string]string{"hello": "hello"})
-    if output != "hello world" || output2 != "hello world" {
-        t.Fatalf("TestMultiContext expected %q got %q", "hello world", output)
-    }
-}
-
-var malformed = []Test{
-    {`{{#a}}{{}}{{/a}}`, Data{true, "hello"}, "empty tag"},
-    {`{{}}`, nil, "empty tag"},
-    {`{{}`, nil, "unmatched open tag"},
-    {`{{`, nil, "unmatched open tag"},
-}
-
-func TestMalformed(t *testing.T) {
-    for _, test := range malformed {
-        output := Render(test.tmpl, test.context)
-        if strings.Index(output, test.expected) == -1 {
-            t.Fatalf("%q expected %q in error %q", test.tmpl, test.expected, output)
-        }
-    }
-}
-
-type LayoutTest struct {
-    layout   string
-    tmpl     string
-    context  interface{}
-    expected string
-}
-
-var layoutTests = []LayoutTest{
-    {`Header {{content}} Footer`, `Hello World`, nil, `Header Hello World Footer`},
-    {`Header {{content}} Footer`, `Hello {{s}}`, map[string]string{"s": "World"}, `Header Hello World Footer`},
-    {`Header {{content}} Footer`, `Hello {{content}}`, map[string]string{"content": "World"}, `Header Hello World Footer`},
-    {`Header {{extra}} {{content}} Footer`, `Hello {{content}}`, map[string]string{"content": "World", "extra": "extra"}, `Header extra Hello World Footer`},
-    {`Header {{content}} {{content}} Footer`, `Hello {{content}}`, map[string]string{"content": "World"}, `Header Hello World Hello World Footer`},
-}
-
-func TestLayout(t *testing.T) {
-    for _, test := range layoutTests {
-        output := RenderInLayout(test.tmpl, test.layout, test.context)
-        if output != test.expected {
-            t.Fatalf("%q expected %q got %q", test.tmpl, test.expected, output)
-        }
-    }
-}
-=======
-package mustache
-
-import (
-    "os"
-    "path"
-    "strings"
-    "testing"
-)
-
-type Test struct {
-    tmpl     string
-    context  interface{}
-    expected string
-}
-
-type Data struct {
-    A   bool
-    B   string
-}
-
-type User struct {
-    Name string
-    Id   int64
-}
-
-type settings struct {
-    Allow bool
-}
-
-func (u User) Func1() string {
-    return u.Name
-}
-
-func (u *User) Func2() string {
-    return u.Name
-}
-
-func (u *User) Func3() (map[string]string, error) {
-    return map[string]string{"name": u.Name}, nil
-}
-
-func (u *User) Func4() (map[string]string, error) {
-    return nil, nil
-}
-
-func (u *User) Func5() (*settings, error) {
-    return &settings{true}, nil
-}
-
-func (u *User) Func6() ([]interface{}, error) {
-    var v []interface{}
-    v = append(v, &settings{true})
-    return v, nil
-}
-
-func (u User) Truefunc1() bool {
-    return true
-}
-
-func (u *User) Truefunc2() bool {
-    return true
-}
-
-func makeVector(n int) []interface{} {
-    var v []interface{}
-    for i := 0; i < n; i++ {
-        v = append(v, &User{"Mike", 1})
-    }
-    return v
-}
-
-type Category struct {
-    Tag         string
-    Description string
-}
-
-func (c Category) DisplayName() string {
-    return c.Tag + " - " + c.Description
-}
-
-var tests = []Test{
-    {`hello world`, nil, "hello world"},
-    {`hello {{name}}`, map[string]string{"name": "world"}, "hello world"},
-    {`{{var}}`, map[string]string{"var": "5 > 2"}, "5 &gt; 2"},
-    {`{{{var}}}`, map[string]string{"var": "5 > 2"}, "5 > 2"},
-    {`{{a}}{{b}}{{c}}{{d}}`, map[string]string{"a": "a", "b": "b", "c": "c", "d": "d"}, "abcd"},
-    {`0{{a}}1{{b}}23{{c}}456{{d}}89`, map[string]string{"a": "a", "b": "b", "c": "c", "d": "d"}, "0a1b23c456d89"},
-    {`hello {{! comment }}world`, map[string]string{}, "hello world"},
-    {`{{ a }}{{=<% %>=}}<%b %><%={{ }}=%>{{ c }}`, map[string]string{"a": "a", "b": "b", "c": "c"}, "abc"},
-    {`{{ a }}{{= <% %> =}}<%b %><%= {{ }}=%>{{c}}`, map[string]string{"a": "a", "b": "b", "c": "c"}, "abc"},
-
-    //does not exist
-    {`{{dne}}`, map[string]string{"name": "world"}, ""},
-    {`{{dne}}`, User{"Mike", 1}, ""},
-    {`{{dne}}`, &User{"Mike", 1}, ""},
-    {`{{#has}}{{/has}}`, &User{"Mike", 1}, ""},
-
-    //section tests
-    {`{{#A}}{{B}}{{/A}}`, Data{true, "hello"}, "hello"},
-    {`{{#A}}{{{B}}}{{/A}}`, Data{true, "5 > 2"}, "5 > 2"},
-    {`{{#A}}{{B}}{{/A}}`, Data{true, "5 > 2"}, "5 &gt; 2"},
-    {`{{#A}}{{B}}{{/A}}`, Data{false, "hello"}, ""},
-    {`{{a}}{{#b}}{{b}}{{/b}}{{c}}`, map[string]string{"a": "a", "b": "b", "c": "c"}, "abc"},
-    {`{{#A}}{{B}}{{/A}}`, struct {
-        A []struct {
-            B string
-        }
-    }{[]struct {
-        B string
-    }{{"a"}, {"b"}, {"c"}}},
-        "abc",
-    },
-    {`{{#A}}{{b}}{{/A}}`, struct{ A []map[string]string }{[]map[string]string{{"b": "a"}, {"b": "b"}, {"b": "c"}}}, "abc"},
-
-    {`{{#users}}{{Name}}{{/users}}`, map[string]interface{}{"users": []User{{"Mike", 1}}}, "Mike"},
-
-    {`{{#users}}gone{{Name}}{{/users}}`, map[string]interface{}{"users": nil}, ""},
-    {`{{#users}}gone{{Name}}{{/users}}`, map[string]interface{}{"users": (*User)(nil)}, ""},
-    {`{{#users}}gone{{Name}}{{/users}}`, map[string]interface{}{"users": []User{}}, ""},
-
-    {`{{#users}}{{Name}}{{/users}}`, map[string]interface{}{"users": []*User{{"Mike", 1}}}, "Mike"},
-    {`{{#users}}{{Name}}{{/users}}`, map[string]interface{}{"users": []interface{}{&User{"Mike", 12}}}, "Mike"},
-    {`{{#users}}{{Name}}{{/users}}`, map[string]interface{}{"users": makeVector(1)}, "Mike"},
-    {`{{Name}}`, User{"Mike", 1}, "Mike"},
-    {`{{Name}}`, &User{"Mike", 1}, "Mike"},
-    {"{{#users}}\n{{Name}}\n{{/users}}", map[string]interface{}{"users": makeVector(2)}, "Mike\nMike\n"},
-    {"{{#users}}\r\n{{Name}}\r\n{{/users}}", map[string]interface{}{"users": makeVector(2)}, "Mike\r\nMike\r\n"},
-
-    // implicit iterator tests
-    {`"{{#list}}({{.}}){{/list}}"`, map[string]interface{}{"list": []string{"a", "b", "c", "d", "e"}}, "\"(a)(b)(c)(d)(e)\""},
-    {`"{{#list}}({{.}}){{/list}}"`, map[string]interface{}{"list": []int{1, 2, 3, 4, 5}}, "\"(1)(2)(3)(4)(5)\""},
-    {`"{{#list}}({{.}}){{/list}}"`, map[string]interface{}{"list": []float64{1.10, 2.20, 3.30, 4.40, 5.50}}, "\"(1.1)(2.2)(3.3)(4.4)(5.5)\""},
-
-    //inverted section tests
-    {`{{a}}{{^b}}b{{/b}}{{c}}`, map[string]string{"a": "a", "c": "c"}, "abc"},
-    {`{{a}}{{^b}}b{{/b}}{{c}}`, map[string]interface{}{"a": "a", "b": false, "c": "c"}, "abc"},
-    {`{{^a}}b{{/a}}`, map[string]interface{}{"a": false}, "b"},
-    {`{{^a}}b{{/a}}`, map[string]interface{}{"a": true}, ""},
-    {`{{^a}}b{{/a}}`, map[string]interface{}{"a": "nonempty string"}, ""},
-    {`{{^a}}b{{/a}}`, map[string]interface{}{"a": []string{}}, "b"},
-
-    //function tests
-    {`{{#users}}{{Func1}}{{/users}}`, map[string]interface{}{"users": []User{{"Mike", 1}}}, "Mike"},
-    {`{{#users}}{{Func1}}{{/users}}`, map[string]interface{}{"users": []*User{{"Mike", 1}}}, "Mike"},
-    {`{{#users}}{{Func2}}{{/users}}`, map[string]interface{}{"users": []*User{{"Mike", 1}}}, "Mike"},
-
-    {`{{#users}}{{#Func3}}{{name}}{{/Func3}}{{/users}}`, map[string]interface{}{"users": []*User{{"Mike", 1}}}, "Mike"},
-    {`{{#users}}{{#Func4}}{{name}}{{/Func4}}{{/users}}`, map[string]interface{}{"users": []*User{{"Mike", 1}}}, ""},
-    {`{{#Truefunc1}}abcd{{/Truefunc1}}`, User{"Mike", 1}, "abcd"},
-    {`{{#Truefunc1}}abcd{{/Truefunc1}}`, &User{"Mike", 1}, "abcd"},
-    {`{{#Truefunc2}}abcd{{/Truefunc2}}`, &User{"Mike", 1}, "abcd"},
-    {`{{#Func5}}{{#Allow}}abcd{{/Allow}}{{/Func5}}`, &User{"Mike", 1}, "abcd"},
-    {`{{#user}}{{#Func5}}{{#Allow}}abcd{{/Allow}}{{/Func5}}{{/user}}`, map[string]interface{}{"user": &User{"Mike", 1}}, "abcd"},
-    {`{{#user}}{{#Func6}}{{#Allow}}abcd{{/Allow}}{{/Func6}}{{/user}}`, map[string]interface{}{"user": &User{"Mike", 1}}, "abcd"},
-
-    //context chaining
-    {`hello {{#section}}{{name}}{{/section}}`, map[string]interface{}{"section": map[string]string{"name": "world"}}, "hello world"},
-    {`hello {{#section}}{{name}}{{/section}}`, map[string]interface{}{"name": "bob", "section": map[string]string{"name": "world"}}, "hello world"},
-    {`hello {{#bool}}{{#section}}{{name}}{{/section}}{{/bool}}`, map[string]interface{}{"bool": true, "section": map[string]string{"name": "world"}}, "hello world"},
-    {`{{#users}}{{canvas}}{{/users}}`, map[string]interface{}{"canvas": "hello", "users": []User{{"Mike", 1}}}, "hello"},
-    {`{{#categories}}{{DisplayName}}{{/categories}}`, map[string][]*Category{
-        "categories": {&Category{"a", "b"}},
-    }, "a - b"},
-
-    //invalid syntax - https://github.com/hoisie/mustache/issues/10
-    {`{{#a}}{{#b}}{{/a}}{{/b}}}`, map[string]interface{}{}, "line 1: interleaved closing tag: a"},
-}
-
-func TestBasic(t *testing.T) {
-    for _, test := range tests {
-        output := Render(test.tmpl, test.context)
-        if output != test.expected {
-            t.Fatalf("%q expected %q got %q", test.tmpl, test.expected, output)
-        }
-    }
-}
-
-func TestFile(t *testing.T) {
-    filename := path.Join(path.Join(os.Getenv("PWD"), "tests"), "test1.mustache")
-    expected := "hello world"
-    output := RenderFile(filename, map[string]string{"name": "world"})
-    if output != expected {
-        t.Fatalf("testfile expected %q got %q", expected, output)
-    }
-}
-
-func TestPartial(t *testing.T) {
-    filename := path.Join(path.Join(os.Getenv("PWD"), "tests"), "test2.mustache")
-    println(filename)
-    expected := "hello world"
-    output := RenderFile(filename, map[string]string{"Name": "world"})
-    if output != expected {
-        t.Fatalf("testpartial expected %q got %q", expected, output)
-    }
-}
-
-/*
-func TestSectionPartial(t *testing.T) {
-    filename := path.Join(path.Join(os.Getenv("PWD"), "tests"), "test3.mustache")
-    expected := "Mike\nJoe\n"
-    context := map[string]interface{}{"users": []User{{"Mike", 1}, {"Joe", 2}}}
-    output := RenderFile(filename, context)
-    if output != expected {
-        t.Fatalf("testSectionPartial expected %q got %q", expected, output)
-    }
-}
-*/
-func TestMultiContext(t *testing.T) {
-    output := Render(`{{hello}} {{World}}`, map[string]string{"hello": "hello"}, struct{ World string }{"world"})
-    output2 := Render(`{{hello}} {{World}}`, struct{ World string }{"world"}, map[string]string{"hello": "hello"})
-    if output != "hello world" || output2 != "hello world" {
-        t.Fatalf("TestMultiContext expected %q got %q", "hello world", output)
-    }
-}
-
-var malformed = []Test{
-    {`{{#a}}{{}}{{/a}}`, Data{true, "hello"}, "empty tag"},
-    {`{{}}`, nil, "empty tag"},
-    {`{{}`, nil, "unmatched open tag"},
-    {`{{`, nil, "unmatched open tag"},
-}
-
-func TestMalformed(t *testing.T) {
-    for _, test := range malformed {
-        output := Render(test.tmpl, test.context)
-        if strings.Index(output, test.expected) == -1 {
-            t.Fatalf("%q expected %q in error %q", test.tmpl, test.expected, output)
-        }
-    }
-}
-
-type LayoutTest struct {
-    layout   string
-    tmpl     string
-    context  interface{}
-    expected string
-}
-
-var layoutTests = []LayoutTest{
-    {`Header {{content}} Footer`, `Hello World`, nil, `Header Hello World Footer`},
-    {`Header {{content}} Footer`, `Hello {{s}}`, map[string]string{"s": "World"}, `Header Hello World Footer`},
-    {`Header {{content}} Footer`, `Hello {{content}}`, map[string]string{"content": "World"}, `Header Hello World Footer`},
-    {`Header {{extra}} {{content}} Footer`, `Hello {{content}}`, map[string]string{"content": "World", "extra": "extra"}, `Header extra Hello World Footer`},
-    {`Header {{content}} {{content}} Footer`, `Hello {{content}}`, map[string]string{"content": "World"}, `Header Hello World Hello World Footer`},
-}
-
-func TestLayout(t *testing.T) {
-    for _, test := range layoutTests {
-        output := RenderInLayout(test.tmpl, test.layout, test.context)
-        if output != test.expected {
-            t.Fatalf("%q expected %q got %q", test.tmpl, test.expected, output)
-        }
-    }
-}
->>>>>>> e3ee57d1
+package mustache
+
+import (
+    "os"
+    "path"
+    "strings"
+    "testing"
+)
+
+type Test struct {
+    tmpl     string
+    context  interface{}
+    expected string
+}
+
+type Data struct {
+    A   bool
+    B   string
+}
+
+type User struct {
+    Name string
+    Id   int64
+}
+
+type settings struct {
+    Allow bool
+}
+
+func (u User) Func1() string {
+    return u.Name
+}
+
+func (u *User) Func2() string {
+    return u.Name
+}
+
+func (u *User) Func3() (map[string]string, error) {
+    return map[string]string{"name": u.Name}, nil
+}
+
+func (u *User) Func4() (map[string]string, error) {
+    return nil, nil
+}
+
+func (u *User) Func5() (*settings, error) {
+    return &settings{true}, nil
+}
+
+func (u *User) Func6() ([]interface{}, error) {
+    var v []interface{}
+    v = append(v, &settings{true})
+    return v, nil
+}
+
+func (u User) Truefunc1() bool {
+    return true
+}
+
+func (u *User) Truefunc2() bool {
+    return true
+}
+
+func makeVector(n int) []interface{} {
+    var v []interface{}
+    for i := 0; i < n; i++ {
+        v = append(v, &User{"Mike", 1})
+    }
+    return v
+}
+
+type Category struct {
+    Tag         string
+    Description string
+}
+
+func (c Category) DisplayName() string {
+    return c.Tag + " - " + c.Description
+}
+
+var tests = []Test{
+    {`hello world`, nil, "hello world"},
+    {`hello {{name}}`, map[string]string{"name": "world"}, "hello world"},
+    {`{{var}}`, map[string]string{"var": "5 > 2"}, "5 &gt; 2"},
+    {`{{{var}}}`, map[string]string{"var": "5 > 2"}, "5 > 2"},
+    {`{{a}}{{b}}{{c}}{{d}}`, map[string]string{"a": "a", "b": "b", "c": "c", "d": "d"}, "abcd"},
+    {`0{{a}}1{{b}}23{{c}}456{{d}}89`, map[string]string{"a": "a", "b": "b", "c": "c", "d": "d"}, "0a1b23c456d89"},
+    {`hello {{! comment }}world`, map[string]string{}, "hello world"},
+    {`{{ a }}{{=<% %>=}}<%b %><%={{ }}=%>{{ c }}`, map[string]string{"a": "a", "b": "b", "c": "c"}, "abc"},
+    {`{{ a }}{{= <% %> =}}<%b %><%= {{ }}=%>{{c}}`, map[string]string{"a": "a", "b": "b", "c": "c"}, "abc"},
+
+    //does not exist
+    {`{{dne}}`, map[string]string{"name": "world"}, ""},
+    {`{{dne}}`, User{"Mike", 1}, ""},
+    {`{{dne}}`, &User{"Mike", 1}, ""},
+    {`{{#has}}{{/has}}`, &User{"Mike", 1}, ""},
+
+    //section tests
+    {`{{#A}}{{B}}{{/A}}`, Data{true, "hello"}, "hello"},
+    {`{{#A}}{{{B}}}{{/A}}`, Data{true, "5 > 2"}, "5 > 2"},
+    {`{{#A}}{{B}}{{/A}}`, Data{true, "5 > 2"}, "5 &gt; 2"},
+    {`{{#A}}{{B}}{{/A}}`, Data{false, "hello"}, ""},
+    {`{{a}}{{#b}}{{b}}{{/b}}{{c}}`, map[string]string{"a": "a", "b": "b", "c": "c"}, "abc"},
+    {`{{#A}}{{B}}{{/A}}`, struct {
+        A []struct {
+            B string
+        }
+    }{[]struct {
+        B string
+    }{{"a"}, {"b"}, {"c"}}},
+        "abc",
+    },
+    {`{{#A}}{{b}}{{/A}}`, struct{ A []map[string]string }{[]map[string]string{{"b": "a"}, {"b": "b"}, {"b": "c"}}}, "abc"},
+
+    {`{{#users}}{{Name}}{{/users}}`, map[string]interface{}{"users": []User{{"Mike", 1}}}, "Mike"},
+
+    {`{{#users}}gone{{Name}}{{/users}}`, map[string]interface{}{"users": nil}, ""},
+    {`{{#users}}gone{{Name}}{{/users}}`, map[string]interface{}{"users": (*User)(nil)}, ""},
+    {`{{#users}}gone{{Name}}{{/users}}`, map[string]interface{}{"users": []User{}}, ""},
+
+    {`{{#users}}{{Name}}{{/users}}`, map[string]interface{}{"users": []*User{{"Mike", 1}}}, "Mike"},
+    {`{{#users}}{{Name}}{{/users}}`, map[string]interface{}{"users": []interface{}{&User{"Mike", 12}}}, "Mike"},
+    {`{{#users}}{{Name}}{{/users}}`, map[string]interface{}{"users": makeVector(1)}, "Mike"},
+    {`{{Name}}`, User{"Mike", 1}, "Mike"},
+    {`{{Name}}`, &User{"Mike", 1}, "Mike"},
+    {"{{#users}}\n{{Name}}\n{{/users}}", map[string]interface{}{"users": makeVector(2)}, "Mike\nMike\n"},
+    {"{{#users}}\r\n{{Name}}\r\n{{/users}}", map[string]interface{}{"users": makeVector(2)}, "Mike\r\nMike\r\n"},
+
+    // implicit iterator tests
+    {`"{{#list}}({{.}}){{/list}}"`, map[string]interface{}{"list": []string{"a", "b", "c", "d", "e"}}, "\"(a)(b)(c)(d)(e)\""},
+    {`"{{#list}}({{.}}){{/list}}"`, map[string]interface{}{"list": []int{1, 2, 3, 4, 5}}, "\"(1)(2)(3)(4)(5)\""},
+    {`"{{#list}}({{.}}){{/list}}"`, map[string]interface{}{"list": []float64{1.10, 2.20, 3.30, 4.40, 5.50}}, "\"(1.1)(2.2)(3.3)(4.4)(5.5)\""},
+
+    //inverted section tests
+    {`{{a}}{{^b}}b{{/b}}{{c}}`, map[string]string{"a": "a", "c": "c"}, "abc"},
+    {`{{a}}{{^b}}b{{/b}}{{c}}`, map[string]interface{}{"a": "a", "b": false, "c": "c"}, "abc"},
+    {`{{^a}}b{{/a}}`, map[string]interface{}{"a": false}, "b"},
+    {`{{^a}}b{{/a}}`, map[string]interface{}{"a": true}, ""},
+    {`{{^a}}b{{/a}}`, map[string]interface{}{"a": "nonempty string"}, ""},
+    {`{{^a}}b{{/a}}`, map[string]interface{}{"a": []string{}}, "b"},
+
+    //function tests
+    {`{{#users}}{{Func1}}{{/users}}`, map[string]interface{}{"users": []User{{"Mike", 1}}}, "Mike"},
+    {`{{#users}}{{Func1}}{{/users}}`, map[string]interface{}{"users": []*User{{"Mike", 1}}}, "Mike"},
+    {`{{#users}}{{Func2}}{{/users}}`, map[string]interface{}{"users": []*User{{"Mike", 1}}}, "Mike"},
+
+    {`{{#users}}{{#Func3}}{{name}}{{/Func3}}{{/users}}`, map[string]interface{}{"users": []*User{{"Mike", 1}}}, "Mike"},
+    {`{{#users}}{{#Func4}}{{name}}{{/Func4}}{{/users}}`, map[string]interface{}{"users": []*User{{"Mike", 1}}}, ""},
+    {`{{#Truefunc1}}abcd{{/Truefunc1}}`, User{"Mike", 1}, "abcd"},
+    {`{{#Truefunc1}}abcd{{/Truefunc1}}`, &User{"Mike", 1}, "abcd"},
+    {`{{#Truefunc2}}abcd{{/Truefunc2}}`, &User{"Mike", 1}, "abcd"},
+    {`{{#Func5}}{{#Allow}}abcd{{/Allow}}{{/Func5}}`, &User{"Mike", 1}, "abcd"},
+    {`{{#user}}{{#Func5}}{{#Allow}}abcd{{/Allow}}{{/Func5}}{{/user}}`, map[string]interface{}{"user": &User{"Mike", 1}}, "abcd"},
+    {`{{#user}}{{#Func6}}{{#Allow}}abcd{{/Allow}}{{/Func6}}{{/user}}`, map[string]interface{}{"user": &User{"Mike", 1}}, "abcd"},
+
+    //lambda tests
+    {`{{#Lambda}}{{#Test}}abcd{{/Test}}{{/Lambda}}`, &struct{ Lambda func(in string) string }{Lambda: func(in string) string { return in }}, "{{#Test}}abcd{{/Test}}"},
+    {`{{#Show}}{{#Lambda}}efgh{{/Lambda}}{{/Show}}`, &struct {
+        Show   bool
+        Lambda func(in string) string
+    }{Show: true, Lambda: func(in string) string { return in }}, "efgh"},
+	{`{{#Show}}{{#Lambda}}jklm{{/Lambda}}{{/Show}}`, &struct {
+        Show   bool
+        Lambda func(in string) string
+    }{Show: false, Lambda: func(in string) string { return in }}, ""},
+
+    //context chaining
+    {`hello {{#section}}{{name}}{{/section}}`, map[string]interface{}{"section": map[string]string{"name": "world"}}, "hello world"},
+    {`hello {{#section}}{{name}}{{/section}}`, map[string]interface{}{"name": "bob", "section": map[string]string{"name": "world"}}, "hello world"},
+    {`hello {{#bool}}{{#section}}{{name}}{{/section}}{{/bool}}`, map[string]interface{}{"bool": true, "section": map[string]string{"name": "world"}}, "hello world"},
+    {`{{#users}}{{canvas}}{{/users}}`, map[string]interface{}{"canvas": "hello", "users": []User{{"Mike", 1}}}, "hello"},
+    {`{{#categories}}{{DisplayName}}{{/categories}}`, map[string][]*Category{
+        "categories": {&Category{"a", "b"}},
+    }, "a - b"},
+
+    //invalid syntax - https://github.com/hoisie/mustache/issues/10
+    {`{{#a}}{{#b}}{{/a}}{{/b}}}`, map[string]interface{}{}, "line 1: interleaved closing tag: a"},
+}
+
+func TestBasic(t *testing.T) {
+    for _, test := range tests {
+        output := Render(test.tmpl, test.context)
+        if output != test.expected {
+            t.Fatalf("%q expected %q got %q", test.tmpl, test.expected, output)
+        }
+    }
+}
+
+func TestFile(t *testing.T) {
+    filename := path.Join(path.Join(os.Getenv("PWD"), "tests"), "test1.mustache")
+    expected := "hello world"
+    output := RenderFile(filename, map[string]string{"name": "world"})
+    if output != expected {
+        t.Fatalf("testfile expected %q got %q", expected, output)
+    }
+}
+
+func TestPartial(t *testing.T) {
+    filename := path.Join(path.Join(os.Getenv("PWD"), "tests"), "test2.mustache")
+    println(filename)
+    expected := "hello world"
+    output := RenderFile(filename, map[string]string{"Name": "world"})
+    if output != expected {
+        t.Fatalf("testpartial expected %q got %q", expected, output)
+    }
+}
+
+/*
+func TestSectionPartial(t *testing.T) {
+    filename := path.Join(path.Join(os.Getenv("PWD"), "tests"), "test3.mustache")
+    expected := "Mike\nJoe\n"
+    context := map[string]interface{}{"users": []User{{"Mike", 1}, {"Joe", 2}}}
+    output := RenderFile(filename, context)
+    if output != expected {
+        t.Fatalf("testSectionPartial expected %q got %q", expected, output)
+    }
+}
+*/
+func TestMultiContext(t *testing.T) {
+    output := Render(`{{hello}} {{World}}`, map[string]string{"hello": "hello"}, struct{ World string }{"world"})
+    output2 := Render(`{{hello}} {{World}}`, struct{ World string }{"world"}, map[string]string{"hello": "hello"})
+    if output != "hello world" || output2 != "hello world" {
+        t.Fatalf("TestMultiContext expected %q got %q", "hello world", output)
+    }
+}
+
+var malformed = []Test{
+    {`{{#a}}{{}}{{/a}}`, Data{true, "hello"}, "empty tag"},
+    {`{{}}`, nil, "empty tag"},
+    {`{{}`, nil, "unmatched open tag"},
+    {`{{`, nil, "unmatched open tag"},
+}
+
+func TestMalformed(t *testing.T) {
+    for _, test := range malformed {
+        output := Render(test.tmpl, test.context)
+        if strings.Index(output, test.expected) == -1 {
+            t.Fatalf("%q expected %q in error %q", test.tmpl, test.expected, output)
+        }
+    }
+}
+
+type LayoutTest struct {
+    layout   string
+    tmpl     string
+    context  interface{}
+    expected string
+}
+
+var layoutTests = []LayoutTest{
+    {`Header {{content}} Footer`, `Hello World`, nil, `Header Hello World Footer`},
+    {`Header {{content}} Footer`, `Hello {{s}}`, map[string]string{"s": "World"}, `Header Hello World Footer`},
+    {`Header {{content}} Footer`, `Hello {{content}}`, map[string]string{"content": "World"}, `Header Hello World Footer`},
+    {`Header {{extra}} {{content}} Footer`, `Hello {{content}}`, map[string]string{"content": "World", "extra": "extra"}, `Header extra Hello World Footer`},
+    {`Header {{content}} {{content}} Footer`, `Hello {{content}}`, map[string]string{"content": "World"}, `Header Hello World Hello World Footer`},
+}
+
+func TestLayout(t *testing.T) {
+    for _, test := range layoutTests {
+        output := RenderInLayout(test.tmpl, test.layout, test.context)
+        if output != test.expected {
+            t.Fatalf("%q expected %q got %q", test.tmpl, test.expected, output)
+        }
+    }
+}